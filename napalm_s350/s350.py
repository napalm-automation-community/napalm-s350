--- conflicted
+++ resolved
@@ -93,24 +93,16 @@
 
     def open(self):
         """Open a connection to the device."""
-<<<<<<< HEAD
+
         self.device = ConnectHandler(
             device_type="cisco_s300",
             host=self.hostname,
             username=self.username,
             password=self.password,
-            **self.netmiko_optional_args,
+            **self.netmiko_optional_args
         )
-        self.device.enable()
-=======
-        self.device = ConnectHandler(device_type='cisco_s300',
-                                     host=self.hostname,
-                                     username=self.username,
-                                     password=self.password,
-                                     **self.netmiko_optional_args)
         if not self.force_no_enable:
             self.device.enable()
->>>>>>> fac504f6
 
     def _discover_file_system(self):
         try:
@@ -160,7 +152,12 @@
 
         hours, minutes, seconds = timespec.split(":")
 
-        uptime_sec = (int(days) * 86400) + (int(hours) * 3600) + (int(minutes) * 60) + int(seconds)
+        uptime_sec = (
+            (int(days) * 86400)
+            + (int(hours) * 3600)
+            + (int(minutes) * 60)
+            + int(seconds)
+        )
         return uptime_sec
 
     def get_arp_table(self, vrf=""):
@@ -245,7 +242,9 @@
         # Do not output sensitive information
 
         # use Cisco IOS filters
-        configs = napalm.base.helpers.sanitize_configs(configs, C.CISCO_SANITIZE_FILTERS)
+        configs = napalm.base.helpers.sanitize_configs(
+            configs, C.CISCO_SANITIZE_FILTERS
+        )
 
         # defina my own filters
         s350_filters = {
@@ -457,8 +456,14 @@
                 # Since the MAC address for all the local ports are equal, get the address
                 # from the first port and use it everywhere.
                 if mac == "0":
-                    show_system_output = self._send_command("show lldp local " + interface)
-                    mac = show_system_output.splitlines()[0].split(":", maxsplit=1)[1].strip()
+                    show_system_output = self._send_command(
+                        "show lldp local " + interface
+                    )
+                    mac = (
+                        show_system_output.splitlines()[0]
+                        .split(":", maxsplit=1)[1]
+                        .strip()
+                    )
 
                 if speed == "--":
                     is_enabled = False
@@ -526,7 +531,9 @@
 
             interface = canonical_interface_name(interface, s350_base_interfaces)
 
-            interfaces[interface] = {family: {str(ip.ip): {"prefix_length": ip.prefixlen}}}
+            interfaces[interface] = {
+                family: {str(ip.ip): {"prefix_length": ip.prefixlen}}
+            }
 
         return interfaces
 
@@ -636,7 +643,9 @@
             if interface:
                 if interface == local_port:
                     entry = self._get_lldp_neighbors_detail_parse(local_port)
-                    local_port = canonical_interface_name(local_port, s350_base_interfaces)
+                    local_port = canonical_interface_name(
+                        local_port, s350_base_interfaces
+                    )
                     details[local_port] = [
                         entry,
                     ]
